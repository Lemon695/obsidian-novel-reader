--- conflicted
+++ resolved
@@ -92,37 +92,14 @@
 		<line x1="3" y1="18" x2="21" y2="18"/>
 	</svg>`,
 
-<<<<<<< HEAD
-	// 展开（下箭头）
-	chevronDown: `<svg xmlns="http://www.w3.org/2000/svg" width="16" height="16" viewBox="0 0 24 24" fill="none" stroke="currentColor" stroke-width="2" stroke-linecap="round" stroke-linejoin="round">
-    	<polyline points="6 9 12 15 18 9"/>
-  	</svg>`,
-
-	// 收起（上箭头）
-	chevronUp: `<svg xmlns="http://www.w3.org/2000/svg" width="16" height="16" viewBox="0 0 24 24" fill="none" stroke="currentColor" stroke-width="2" stroke-linecap="round" stroke-linejoin="round">
-    <polyline points="18 15 12 9 6 15"/>
-  </svg>`,
-
-	book: `<svg xmlns="http://www.w3.org/2000/svg" width="16" height="16" viewBox="0 0 24 24" fill="none" stroke="currentColor" stroke-width="2" stroke-linecap="round" stroke-linejoin="round">
-  		<path d="M4 19.5A2.5 2.5 0 0 1 6.5 17H20"/>
-  		<path d="M6.5 2H20v20H6.5A2.5 2.5 0 0 1 4 19.5V4.5A2.5 2.5 0 0 1 6.5 2z"/>
-	</svg>`,
-	book32: `<svg xmlns="http://www.w3.org/2000/svg" width="32" height="32" viewBox="0 0 24 24" fill="none" stroke="currentColor" stroke-width="2" stroke-linecap="round" stroke-linejoin="round">
-    	<path d="M3 21a2 2 0 0 0 2-2V5a2 2 0 0 1 2-2h12a2 2 0 0 1 2 2v16a2 2 0 0 1-2 2H5"/>
-    	<path d="M7 3h12v16H7"/>
-  </svg>`,
-	bookOpen: `<svg xmlns="http://www.w3.org/2000/svg" width="16" height="16" viewBox="0 0 24 24" fill="none" stroke="currentColor" stroke-width="2" stroke-linecap="round" stroke-linejoin="round">
-  		<path d="M2 3h6a4 4 0 0 1 4 4v14a3 3 0 0 0-3-3H2z"/>
-  		<path d="M22 3h-6a4 4 0 0 0-4 4v14a3 3 0 0 1 3-3h7z"/>
-=======
 	// 搜索图标
-	search: `<svg xmlns="http://www.w3.org/2000/svg" width="16" height="16" viewBox="0 0 24 24" fill="none" stroke="currentColor" stroke-width="2" stroke-linecap="round" stroke-linejoin="round">
+	searchV2: `<svg xmlns="http://www.w3.org/2000/svg" width="16" height="16" viewBox="0 0 24 24" fill="none" stroke="currentColor" stroke-width="2" stroke-linecap="round" stroke-linejoin="round">
 		<circle cx="11" cy="11" r="8"/>
 		<path d="m21 21-4.35-4.35"/>
 	</svg>`,
 
 	// 编辑图标
-	edit: `<svg xmlns="http://www.w3.org/2000/svg" width="16" height="16" viewBox="0 0 24 24" fill="none" stroke="currentColor" stroke-width="2" stroke-linecap="round" stroke-linejoin="round">
+	editV2: `<svg xmlns="http://www.w3.org/2000/svg" width="16" height="16" viewBox="0 0 24 24" fill="none" stroke="currentColor" stroke-width="2" stroke-linecap="round" stroke-linejoin="round">
 		<path d="M17 3a2.85 2.83 0 1 1 4 4L7.5 20.5 2 22l1.5-5.5Z"/>
 		<path d="m15 5 4 4"/>
 	</svg>`,
@@ -175,7 +152,29 @@
 		<path d="M7 20V4"/>
 		<path d="m21 8-4-4-4 4"/>
 		<path d="M17 4v16"/>
->>>>>>> 0b43e214
+	</svg>`,
+
+	// 展开（下箭头）
+	chevronDown: `<svg xmlns="http://www.w3.org/2000/svg" width="16" height="16" viewBox="0 0 24 24" fill="none" stroke="currentColor" stroke-width="2" stroke-linecap="round" stroke-linejoin="round">
+    	<polyline points="6 9 12 15 18 9"/>
+  	</svg>`,
+
+	// 收起（上箭头）
+	chevronUp: `<svg xmlns="http://www.w3.org/2000/svg" width="16" height="16" viewBox="0 0 24 24" fill="none" stroke="currentColor" stroke-width="2" stroke-linecap="round" stroke-linejoin="round">
+    <polyline points="18 15 12 9 6 15"/>
+  </svg>`,
+
+	book: `<svg xmlns="http://www.w3.org/2000/svg" width="16" height="16" viewBox="0 0 24 24" fill="none" stroke="currentColor" stroke-width="2" stroke-linecap="round" stroke-linejoin="round">
+  		<path d="M4 19.5A2.5 2.5 0 0 1 6.5 17H20"/>
+  		<path d="M6.5 2H20v20H6.5A2.5 2.5 0 0 1 4 19.5V4.5A2.5 2.5 0 0 1 6.5 2z"/>
+	</svg>`,
+	book32: `<svg xmlns="http://www.w3.org/2000/svg" width="32" height="32" viewBox="0 0 24 24" fill="none" stroke="currentColor" stroke-width="2" stroke-linecap="round" stroke-linejoin="round">
+    	<path d="M3 21a2 2 0 0 0 2-2V5a2 2 0 0 1 2-2h12a2 2 0 0 1 2 2v16a2 2 0 0 1-2 2H5"/>
+    	<path d="M7 3h12v16H7"/>
+  </svg>`,
+	bookOpen: `<svg xmlns="http://www.w3.org/2000/svg" width="16" height="16" viewBox="0 0 24 24" fill="none" stroke="currentColor" stroke-width="2" stroke-linecap="round" stroke-linejoin="round">
+  		<path d="M2 3h6a4 4 0 0 1 4 4v14a3 3 0 0 0-3-3H2z"/>
+  		<path d="M22 3h-6a4 4 0 0 0-4 4v14a3 3 0 0 1 3-3h7z"/>
 	</svg>`,
 };
 
